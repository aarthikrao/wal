--- conflicted
+++ resolved
@@ -49,12 +49,9 @@
 
 	log *zap.Logger
 
-<<<<<<< HEAD
 	curOffset int64
-=======
 	bufWriter *bufio.Writer
 	sizeBuf   [4]byte
->>>>>>> 2f9a4e98
 }
 
 func NewWriteAheadLog(opts *WALOptions) (*WriteAheadLog, error) {
@@ -82,14 +79,9 @@
 
 		maxSegments:      opts.MaxSegments,
 		currentSegmentID: 0,
-<<<<<<< HEAD
 		curOffset:        -1,
 		log:              opts.log,
-=======
-
-		log:              opts.Log,
 		bufWriter:        bufio.NewWriter(file),
->>>>>>> 2f9a4e98
 	}, nil
 }
 
@@ -117,21 +109,12 @@
 	// Write the size prefix to the buffer
 	binary.LittleEndian.PutUint32(wal.sizeBuf[:], uint32(len(data)))
 
-<<<<<<< HEAD
-	// Copy the data payload to the buffer
-	copy(buf[8:], data)
-
-	// Write the entire buffer to the file in a single system call
-	if _, err := wal.file.Write(buf); err != nil {
-		return err
-=======
 	if _, err := wal.bufWriter.Write(wal.sizeBuf[:]); err != nil {
 		return 0, err
 	}
 	// Write data payload to the buffer
 	if _, err := wal.bufWriter.Write(data); err != nil {
 		return 0, err
->>>>>>> 2f9a4e98
 	}
 
 	wal.logSize += int64(entrySize)
